#---------------------------------------------------------------------#
#                                                                     #
#  A call generator thing for the Rainier Panel switch at the         #
#  Connections Museum, Seattle WA.                                    #
#                                                                     #
#  Written by Sarah Autumn, 2017-2019                                 #
#  sarah@connectionsmuseum.org                                        #
#  github.com/theautumn/panel_gen                                     #
#                                                                     #
#---------------------------------------------------------------------#

from time import sleep
from os import system
import signal
import subprocess
import argparse
import logging
import curses
import re
import threading
from marshmallow import Schema, fields
from tabulate import tabulate
from numpy import random
from pathlib import Path
from pycall import CallFile, Call, Application, Context
from asterisk.ami import AMIClient, EventListener

class Line():
# Main class for calling lines. Contains all the essential vitamins and minerals.
# It's an important part of a balanced breakfast.

    def __init__(self, ident, switch):
        self.switch = switch
        self.kind = switch.kind
        self.status = 0                                             # Set status to on-hook.

	if args.l:                                                  # If user specified a line
            self.term = args.l                                      # Set term line to user specified
        else:                                                       # Else,
            self.term = self.pick_called_line(term_choices)         # Generate a term line randomly.

        self.timer = int(random.gamma(3,4))                         # Set a start timer because i said so.
        self.ident = ident                                          # Set an integer for identity.
        self.chan = '-'                                             # Set DAHDI channel to 0 to start
        self.ast_status = 'on_hook'
        self.is_api = False                                         # Used for temporary lines from API
        self.api_indicator = ""                                     # For drawing the table in the UI

    def __repr__(self):
        return '<Line(name={self.ident!r})>'.format(self=self)

    def set_timer(self):
        self.timer = switch.newtimer
        return self.timer

    def tick(self):
        """
        Decrement timers by 1 every second until it reaches 0
        At 0, we're going to check a few things. First, status. If line is on hook "0",
        and if we haven't maxed out the senders, then call and set the status of the line to "1".
        If we have more dialing than we have sender capacity, then we reset the timer to
        a "reasonable number of seconds" and try again.
        If self.status is "1", we simply call hangup(), which takes care of the cleanup.
        """
        if self.switch.running == False:
            self.switch.running = True
        self.timer -= 1
        if self.timer <= 0:
            if self.status == 0:
                if self.switch.is_dialing < self.switch.max_dialing:
                    self.call()
                    self.status = 1
                else:
                    self.timer = int(round(random.gamma(5,5)))
                    logging.info("Exceeded sender limit: %s with %s calls dialing. Delaying call.",
                        self.switch.max_dialing, self.switch.is_dialing)
            elif self.status == 1:
                self.hangup()
        return self.timer

    def pick_called_line(self, term_choices):
        # If a terminating office wasn't given at runtime, then just default to a random choice
        # as defined by the class of the switch we're calling from. Else, pick a random from the
        # args that the user gave with the -t switch.

        if term_choices == []:
            term_office = random.choice(self.switch.nxx, p=self.switch.trunk_load)
        else:
            term_office = random.choice(term_choices)

        # Choose a sane number that appears on the line link or final frame of the switches
        # that we're actually calling. If something's wrong, then assert false so it will get caught.
        # Whenever possible, these values should be defined in the switch class, and pulled from there.
        # This makes it so we can change these values more easily.
        if term_office == 722 or term_office == 365:
            term_station = random.randint(Rainier.line_range[0], Rainier.line_range[1])
        elif term_office == 832:
            term_station = "%04d" % random.choice(Lakeview.line_range)
        elif term_office == 232:
            term_station = random.choice(Adams.line_range)
        elif term_office == 275:
            term_station = random.randint(Step.line_range[0], Step.line_range[1])
        else:
            logging.error("No terminating line available for this office.")
            assert False


        term = int(str(term_office) + str(term_station))        # And put it together.
        #logging.info('Terminating line selected: %s', term)
        return term

    def call(self, **kwargs):
        """
	Checks if we're in deterministic mode and sets duration
	accordingly. Also checks for wait time in -d mode.

        Dialing takes ~10 to 12 seconds. We're going to set a timer
        for call duration here, and then a few lines down,
        we're gonna tell Asterisk to set its own wait timer to the same value - 10.
        This should give us a reasonable buffer between the program's counter and
        Asterisk's wait timer (which itself begins when the call goes from
        dialing to "UP").
        """

        if args.d:
            if args.z:
                self.timer = args.z
            else:
                self.timer = 15
        else:
            self.timer = self.switch.newtimer()

            # Wait value to pass to Asterisk dialplan if not using API to start call
            wait = self.timer - 10

            # The kwargs come in from the API. The following lines handle them and set up
            # the special call case outside of the normal program flow.
            for key, value in kwargs.items():
                if key == 'orig_switch':
                    switch = value
                if key == 'line':
                    line = value
                if key == 'timer':
                    self.timer = value
                    wait = value

            # If the line comes from the API /call/{switch}/{line} then this line is temporary.
            # This sets up special handling so that the status starts at "1", which will cause
            # hangup() to hang up the call and delete the line when the call is done.
            if self.is_api == True:
                self.status = 1
                self.api_indicator = "***"

            # Set the vars to actually pass to call file
            vars = {'waittime': wait}

        # Make the .call file amd throw it into the asterisk spool.
        # Pass control of the call to the sarah_callsim context in
        # the dialplan. This will allow me to better interact with
        # Asterisk from here.
        c = Call('DAHDI/' + self.switch.dahdi_group + '/wwww%s' % self.term, variables=vars)
        con = Context('sarah_callsim','s','1')
        cf = CallFile(c, con, user='asterisk')
        cf.spool()

    def hangup(self):
        # Asterisk manages the actual hangup of the call, but we need to make sure the program
        # flow is on track with whats happening out in the world. We check if a call
        # is being dialed when hangup() is called. If so, we need to decrement the dialing counter.
        # Then, set status, chan, and ast_status back to normal values, set a new timer, and
        # set the next called line.

        if self.ast_status == 'Dialing':
            logging.info('Hangup while dialing %s on DAHDI %s', self.term, self.chan)
            self.switch.is_dialing -= 1
        logging.info('Hung up %s on DAHDI/%s from %s', self.term, self.chan, self.switch.kind)
        self.status = 0                                         # Set the status of this call to 0.
        self.chan = '-'
        self.ast_status = 'on_hook'

        # Delete the line if we are just doing a one-shot call from the API.
        if self.is_api == True:
            logging.info("Deleted API one-shot line.")
            currentlines = [l for l in lines if l.switch == self.switch]

            del lines[self.ident]
            if len(currentlines) <= 1:
                self.switch.running = False

        if args.d:                                              # Are we in deterministic mode?
            if args.w:                                          # args.w is wait time between calls
               self.timer = args.w                              # Set length of the wait time before next call
            else:
                self.timer = 15                                 # If no args.w defined, use default value.
        else:
            self.timer = self.switch.newtimer()                 # Normal call timer if args.d not specified.

        if args.l:                                              # If user specified a line
            self.term = args.l                                  # Set term line to user specified
        else:
            self.term = self.pick_called_line(term_choices)     # Pick a new terminating line.

    def update(self, api):
        # Used by the API PATCH method to update line parameters.

        for (key, value) in api.items():
            if key == 'switch':
                # Would this even work? Can you change a switch without breaking it?
                if value == 'panel':
                    self.switch = Rainier
                if value == '5xb':
                    self.switch = Adams
                if value == '1xb':
                    self.switch = Lakeivew
            if key == 'timer':
                # Change the current timer of the line.
                self.timer = value
            if key == 'dahdi_chan':
                # Change which channel a line belongs to. Also might break everything.
                self.dahdi_chan = value
            if key == 'called_no':
                self.term = value

# <----- END LINE CLASS -----> #

# <----- BEGIN SWITCH CLASSES ------> #

class panel():
    """
    This class is parameters and methods for the panel switch.
    kind:           Generic name for type of switch.
    running:        Whether or not switch is running.
    max_dialing:    Set based on sender capacity.
    is_dialing:     Records current number of calls in Dialing state.
    dahdi_group:    Passed to Asterisk when call is made.
    api_tl:         String that shows up in console interface when line
                    is a temporary API generated call.
    max_calls:      Maximum concurrent calls the switch can handle.
    max_nxx:        Values for trunk load. Determined by how many
                    outgoing trunks we have provisioned on the switch.
    nxx:            List of office codes we can dial. Corresponds directly
					to max_nxx.
	trunk_load:		List of max_nxx used to compute load on trunks.
	line_range:		Range of acceptable lines to dial when calling this office.
    """

    def __init__(self):
        self.kind = "panel"
        self.running = False
        self.max_dialing = 6
        self.is_dialing = 0
        self.dahdi_group = "r6"
        self.api_tl = ""

        if args.d:
            self.max_calls = 1
        elif args.a:
            self.max_calls = args.a
        else:
            self.max_calls = 4

<<<<<<< HEAD
        self.max_nxx1 = .6                                      # Load for office 1 in self.trunk_load
        self.max_nxx2 = .2                                      # Load for office 2 in self.trunk_load
        self.max_nxx3 = .1                                      # Load for office 3 in self.trunk_load
        self.max_nxx4 = .1                                       # Load for office 4 in self.trunk_load
        self.nxx = [722, 365, 232, 832]                         # Office codes that can be dialed.
        self.trunk_load = [self.max_nxx1, self.max_nxx2, self.max_nxx3, self.max_nxx4]
        self.linerange = [5000,5999]                            # Range of lines that can be chosen.
=======
        self.max_nxx1 = .6
        self.max_nxx2 = .2
        self.max_nxx3 = .1
        self.max_nxx4 = .1
        self.nxx = [722, 365, 232, 832]
        self.trunk_load = [self.max_nxx1, self.max_nxx2,
                self.max_nxx3, self.max_nxx4]
        self.line_range = [5000,5999]

    def __repr__(self):
        return("{}('{}')".format(self.__class__.__name__, self.running))
>>>>>>> 02661cce

    def newtimer(self):
        # First checks to see if args.v is specified.
        # If we're running as module, ignore args, and use API value.
        
        if __name__ == '__main__':
            if args.v == 'light':
                ctimer = int(round(random.gamma(20,8)))
            elif args.v == 'heavy':
                ctimer = int(round(random.gamma(5,7)))
            else:
                ctimer = int(round(random.gamma(4,14)))

        if __name__ == 'panel_gen':
            if self.api_tl == 'heavy':
                ctimer = int(round(random.gamma(5,7)))
            elif self.api_tl == 'light':
                ctimer = int(round(random.gamma(20,8)))
            else:
                ctimer = int(round(random.gamma(4,14)))

        return ctimer

    def update(self, api):
        # Used by the API PATCH method to update switch parameters.

        for (key, value) in api["switch"].items():
            if key == 'line_range':
                if value in range(1000, 9999):
                # Line range must be a tuple from 1000-9999
                    self.line_range = value
            if key == 'nxx':
                # nxx must be 3 digits, matching codes we can dial
		# number of values in nxx must also match trunk_load
                for i in value:
                    self.nxx = value
            if key == 'running':
		# Can be used to start and stop a particular switch.
		# This feature is not yet implemented fully.
                self.running = value
            if key == 'max_dialing':
		# Must be <= 10
                if value >=10:
                    return "Fail: bad_max"
                else:
                    self.max_dialing = value
            if key == 'max_calls':
		# Must be <= 10
                if value >= 10:
                    return "Fail: must be less than 10 max dialing"
                else:
                    self.max_calls = value
            if key == 'dahdi_group':
		# Must be a group that we have hooked in to panel_gen
                self.dahdi_group = value
            if key == 'trunk_load':
		# Total of all values must add up to 1
		# Number of values must equal number of NXXs
                self.trunk_load = value
            if key == 'traffic_load':
                self.api_tl = value

class xb1():
    # This class is for the No. 1 Crossbar.
    # For a description of each of these lines, see the panel class above.

    def __init__(self):
        self.kind = "1xb"
        self.running = False
        self.max_dialing = 2
        self.is_dialing = 0
        self.dahdi_group = "r11"
        self.api_tl = ""

        if args.d:
            self.max_calls = 1
        elif args.a:
            self.max_calls = args.a
        else:
            self.max_calls = 2

        self.max_nxx1 = .5
        self.max_nxx2 = .5
        self.max_nxx3 = 0
        self.max_nxx4 = 0
        self.nxx = [722, 832, 232]
        self.trunk_load = [self.max_nxx1, self.max_nxx2, self.max_nxx3]
<<<<<<< HEAD
        self.linerange = [104,105,106,107,108,109,110,111]
=======
        self.line_range = [104,105,106,107,108,109,110,111]

    def __repr__(self):
        return("{}('{}')".format(self.__class__.__name__, self.running))
>>>>>>> 02661cce

    def newtimer(self):
        if __name__ == '__main__':
            if args.v == 'light':
                ctimer = int(round(random.gamma(20,8)))
            elif args.v == 'heavy':
                ctimer = int(round(random.gamma(5,7)))
            else:
                ctimer = int(round(random.gamma(4,14)))

        if __name__ == 'panel_gen':
            if self.api_tl == 'heavy':
                ctimer = int(round(random.gamma(5,7)))
            elif self.api_tl == 'light':
                ctimer = int(round(random.gamma(20,8)))
            else:
                ctimer = int(round(random.gamma(4,14)))

        return ctimer

    def update(self, api):
        # Used by the API PATCH method to update switch parameters.

        for (key, value) in api["switch"].items():
            if key == 'line_range':
                # Line range must be a tuple from 1000-9999
                self.line_range = value
            if key == 'nxx':
                # nxx must be 3 digits, matching codes we can dial
		# number of values in nxx must also match trunk_load
                for i in value:
                    self.nxx = value
            if key == 'running':
		# Can be used to start and stop a particular switch.
		# This feature is not yet implemented fully.
                self.running = value
            if key == 'max_dialing':
		# Must be <= 10
                if value >=10:
                    return "Fail: bad_max"
                else:
                    self.max_dialing = value
            if key == 'max_calls':
		# Must be <= 10
                if value >= 10:
                    return "Fail: must be less than 10 max dialing"
                else:
                    self.max_calls = value
            if key == 'dahdi_group':
		# Must be a group that we have hooked in to panel_gen
                self.dahdi_group = value
            if key == 'trunk_load':
                self.trunk_load = value
            if key == 'traffic_load':
                self.api_tl = value

class xb5():
    # This class is for the No. 5 Crossbar.
    # For a description of these line, see the panel class, above.

    def __init__(self):
        self.kind = "5xb"
        self.running = False
        self.max_dialing = 7
        self.is_dialing = 0
        self.dahdi_group = "r5"
        self.api_tl = ""

        if args.d:
            self.max_calls = 1
        elif args.a:
            self.max_calls = args.a
        else:
            self.max_calls = 4

        self.max_nxx1 = .2
        self.max_nxx2 = .1
        self.max_nxx3 = .6
        self.max_nxx4 = .1
        self.nxx = [722, 832, 232, 275]
        self.trunk_load = [self.max_nxx1, self.max_nxx2, self.max_nxx3, self.max_nxx4]
        self.line_range = [1330,1009,1904,1435,9072,9073,1274,1485,1020,5678,5852,
                        1003,6766,6564,1076,5018,1137,9138,1165,1309,1440,9485,
                        9522,9361,1603,1704,9929,1939,1546,1800,5118,9552,4057,1055,
                        1035,1126,9267,1381,1470,9512,1663,9743,1841,1921]

    def __repr__(self):
        return("{}('{}')".format(self.__class__.__name__, self.running))

    def newtimer(self):
        if __name__ == '__main__':
            if args.v == 'light':
                ctimer = int(round(random.gamma(20,8)))
            elif args.v == 'heavy':
                ctimer = int(round(random.gamma(5,7)))
            else:
                ctimer = int(round(random.gamma(4,14)))

        if __name__ == 'panel_gen':
            if self.api_tl == 'heavy':
                ctimer = int(round(random.gamma(4,5)))
            elif self.api_tl == 'light':
                ctimer = int(round(random.gamma(20,8)))
            else:
                ctimer = int(round(random.gamma(4,14)))

        return ctimer

    def update(self, api):
        # Used by the API PATCH method to update switch parameters.

        for (key, value) in api["switch"].items():
            if key == 'line_range':
                # Line range must be a tuple from 1000-9999
                self.line_range = value
            if key == 'nxx':
                # nxx must be 3 digits, matching codes we can dial
		# number of values in nxx must also match trunk_load
                for i in value:
                    self.nxx = value
            if key == 'running':
		# Can be used to start and stop a particular switch.
		# This feature is not yet implemented fully.
                self.running = value
            if key == 'max_dialing':
		# Must be <= 10
                if value >=10:
                    return "Fail: bad_max"
                else:
                    self.max_dialing = value
            if key == 'max_calls':
		# Must be <= 10
                if value >= 10:
                    return "Fail: must be less than 10 max dialing"
                else:
                    self.max_calls = value
            if key == 'dahdi_group':
		# Must be a group that we have hooked in to panel_gen
                self.dahdi_group = value
            if key == 'trunk_load':
		# Total of all values must add up to 1
		# Number of values must equal number of NXXs
                self.trunk_load = value
            if key == 'traffic_load':
                self.api_tl = value

class step():
    # This class is for the SxS office. It's very minimal, as we are not currently
    # originating calls from there, only completing them from the 5XB.

    def __init__(self):
        self.kind = "Step"
        self.line_range = [4124,4129]


# +-----------------------------------------------+
# |                                               |
# | # <----- BEGIN BOOKKEEPING STUFF -----> #     |
# |   This is uncategorized bookkeeping for       |
# |   the rest of the program. Includes           |
# |   getting AMI events, and parsing args.       |
# |                                               |
# +-----------------------------------------------+

def on_DialBegin(event, **kwargs):
    # This parses DialBegin notifications from the AMI.
    # It uses regex to extract the DialString and DestChannel, then associates the
    # dialed number with its DAHDI channel. This is then displayed for the user.
    # Also increments the is_dialing counter.

    # The regex match for DialString relies on the dialplan having at least
    # one 'w' (wait) in it to wait before dialing. If you change that, the
    # regex will break. Normally, we should always wait before dialing.

    output = str(event)
    DialString = re.compile('(?<=w)(\d{7})')
    DB_DestChannel = re.compile('(?<=DestChannel\'\:\su.{7})([^-]*)')

    DialString = DialString.findall(output)
    DB_DestChannel = DB_DestChannel.findall(output)

    for l in lines:
        if DialString[0] == str(l.term) and l.ast_status == 'on_hook':
            # logging.info('DialString match %s and %s', DialString[0], str(n.term))
            l.chan = DB_DestChannel[0]
            l.ast_status = 'Dialing'
            l.switch.is_dialing += 1
            logging.info('Calling %s on DAHDI/%s from %s', l.term, l.chan, l.switch.kind)

def on_DialEnd(event, **kwargs):
    # Same thing as above, except catches DialEnd and sets the state of the call
    # to "Ringing", and decrements the is_dialing counter.

    output = str(event)
    DE_DestChannel = re.compile('(?<=DestChannel\'\:\su.{7})([^-]*)')
    DE_DestChannel = DE_DestChannel.findall(output)

    for l in lines:
        if DE_DestChannel[0] == str(l.chan) and l.ast_status == 'Dialing':
            l.ast_status = 'Ringing'
            l.switch.is_dialing -= 1
            # logging.info('on_DialEnd with %s calls dialing', n.switch.is_dialing)

def parse_args():
    # Gets called at runtime and parses arguments given on command line.
    # If no arguments are presented, the program will run with default
    # mostly sane options.

    parser = argparse.ArgumentParser(description='Generate calls to electromechanical switches. '
	'Defaults to originate a sane amount of calls from the panel switch if no args are given.')
    parser.add_argument('-a', metavar='lines', type=int, choices=[1,2,3,4,5,6,7,8,9,10],
            help='Maximum number of active lines.')
    parser.add_argument('-d', action='store_true',
            help='Deterministic mode. Eliminate timing randomness. Places one call at a time. '
	'Ignores -a and -v options entirely. Use with -l.')
    parser.add_argument('-l', metavar='line', type=int,
            help='Call only a particular line. Can be used with the -d option for placing test '
	'calls to a number over and over again.')
    parser.add_argument('-o', metavar='switch', type=str, nargs='?', action='append', default=[],
            choices=['1xb','5xb','panel','all','722', '832', '232'],
            help='Originate calls from a particular switch. Takes either 3 digit NXX values '
	'or switch name.  1xb, 5xb, panel, or all. Default is panel.')
    parser.add_argument('-t', metavar='switch', type=str, nargs='?', action='append', default=[],
            choices=['1xb','5xb','panel','office','step', '722', '832', '232', '365', '275'],
            help='Terminate calls only on a particular switch. Takes either 3 digit NXX values '
	'or switch name. Defaults to sane options for whichever switch you are originating from.')
    parser.add_argument('-v', metavar='volume', type=str, default='normal',
            help='Call volume is a proprietary blend of frequency and randomness. Can be light, '
	'normal, or heavy. Default is normal, which is good for average load.')
    parser.add_argument('-w', metavar='seconds', type=int, help='Use with -d option to specify '
	'wait time between calls.')
    parser.add_argument('-z', metavar='seconds', type=int,
            help='Use with -d option to specify call duration.')
    parser.add_argument('-log', metavar='loglevel', type=str, default='INFO',
            help='Set log level to WARNING, INFO, DEBUG.')
    parser.add_argument('--http', action='store_true',
            help='Run in headless HTTP server mode for remote control.')

    global args
    args = parser.parse_args()
    make_switch(args)

def make_switch(args):
    # Instantiate some switches. This is so we can ask to get their parameters later.

    global Rainier
    global Adams
    global Lakeview
    global Step

    Rainier = panel()
    Adams = xb5()
    Lakeview = xb1()
    Step = step()

    global orig_switch
    orig_switch = []

    if __name__ == 'panel_gen':
        orig_switch.append(Rainier)
        orig_switch.append(Adams)
        orig_switch.append(Lakeview)

    if __name__ == '__main__':
        # If no args provided, just assume panel switch.
        if args.o == []:
            args.o = ['panel']

        for o in args.o:
            if o == 'panel' or o == '722':
                orig_switch.append(Rainier)
            elif o == '5xb' or o == '232':
                orig_switch.append(Adams)
            elif o == '1xb' or o == '832':
                orig_switch.append(Lakeview)
            elif o == 'all':
                orig_switch.extend((Lakeview, Adams, Rainier))

    global term_choices
    term_choices = []

    for t in args.t:
        if t == 'panel' or t == '722':
            term_choices.append(722)
        elif t == '5xb' or t == '232':
            term_choices.append(232)
        elif t == '1xb' or t == '832':
            term_choices.append(832)
        elif t == 'office' or t == '365':
            term_choices.append(365)

    return args

def make_lines(**kwargs):
    """
    Takes several kwargs:
    source:         the origin of the call to this function
    switch:         the switch where the lines will originate on
    orig_switch:    list of originating switches passed in from args
    traffic_load:   light, medium, or heavy
    numlines:       number of lines we should create
    """

    source = kwargs.get('source', '')
    switch = kwargs.get('switch', '')
    traffic_load = kwargs.get('traffic_load', '')
    orig_switch = kwargs.get('orig_switch','')
    numlines = kwargs.get('numlines', '')

    new_lines = []

    if source == 'main':
        new_lines = [Line(n, switch) for switch in orig_switch for n in range(switch.max_calls)]
    elif source == 'api':
        new_lines = [Line(n, switch) for n in range(numlines)]
        logging.info(switch)
        if traffic_load != '':
            switch.api_tl = str(traffic_load)
            logging.info(Adams.api_tl)
    return new_lines


# +----------------------------------------------------+
# |                                                    |
# | The following chunk of code is for the             |
# | panel_gen API, currently run from http_server.py   |
# | The http server starts Flask, Connexion, which     |
# | reads the API from swagger.yml, and executes HTTP  |
# | requests using the code in switch.py and line.py   |
# |                                                    |
# | These functions return values to those two .py's   |
# | when panel_gen is imported as a module.            |
# |                                                    |
# +----------------------------------------------------+

class AppSchema(Schema):
    name = fields.Str()
    app_running = fields.Boolean()
    panel_running = fields.Boolean()
    xb5_running = fields.Boolean()
    ui_running = fields.Boolean()
    is_paused = fields.Boolean()
    num_lines = fields.Integer()

class LineSchema(Schema):
    line = fields.Dict()
    ident = fields.Integer()
    switch = fields.Str()
    timer = fields.Integer()
    is_dialing = fields.Boolean()
    ast_status = fields.Str()
    chan = fields.Str()
    term = fields.Str()
    hook_state = fields.Integer()

class SwitchSchema(Schema):
    switch = fields.Dict()
    kind = fields.Str()
    max_dialing = fields.Integer()
    is_dialing = fields.Integer()
    max_calls = fields.Integer()
    dahdi_group = fields.Str()
    nxx = fields.List(fields.Int())
    trunk_load = fields.List(fields.Str())
    line_range = fields.List(fields.Str())
    running = fields.Boolean()
    ctimer = fields.Str()
    api_tl = fields.Str()

class CallSchema(Schema):
    orig_switch = fields.Str()
    called_no = fields.Str()
    timer = fields.Integer()

def get_info():
    # API can get general info about running state.
    # Will likely add more functionality here.

    schema = AppSchema()

    result = dict([
        ('name', __name__),
        ('app_running', w.is_alive),
        ('is_paused', w.paused),
        ('ui_running', t.started),
        ('num_lines', len(lines)),
        ('panel_running', Rainier.running),
        ('xb5_running', Adams.running),
        ])
    return schema.dump(result)

def api_start(switch, **kwargs):
    """
    Creates new lines when started from API.
    switch: Generic switch type to create lines on.
    mode:   'demo' or ''. Demo mode will start with preset params.
    """

    global lines
    mode = kwargs.get('mode', '')
    logging.info("API requested START on %s", switch)

#    if w.is_alive != True:
#        w.start()
    if w.is_alive == True:

        if switch == 'panel':
            instance = Rainier
        elif switch == '5xb':
            instance = Adams
        elif switch == '1xb':
            instance = Lakeview
        else:
            return False

        if instance.running == True:
            logging.info("%s is running. Can't start twice.", instance)
        elif instance.running == False:
            if mode == 'demo':
                if instance == Rainier:
                    new_lines = make_lines(switch=instance, numlines=4, source='api')
                elif instance == Adams:
                    new_lines = make_lines(switch=instance, numlines=8, traffic_load='heavy',
                            source='api')
                    Adams.api_tl = 'heavy'
                elif instance == Lakeview:
                    new_lines = make_lines(switch=instance, numlines=2, source='api')
            elif mode != 'demo':
#                new_lines = make_lines(switch=instance, source='main')
                new_lines = [Line(n, instance) for n in range(instance.max_calls)]
            for l in new_lines:
                lines.append(l)
            instance.running = True
            logging.info("Appending lines to %s", switch)

        try:
            new_lines
            lines_created = len(new_lines)
            result = get_info()
            return result
        except NameError:
            return False

def api_stop(switch):
    # This reads 'switch' and immediately hang up all calls, and
    # destroy all lines.

    logging.info("API requested STOP on %s", switch)
    global lines

    # Validate switch input.
    if switch == 'panel':
        instance = Rainier
    elif switch == '5xb':
        instance = Adams
    elif switch == '1xb':
        instance = Lakeview
    elif switch == 'all':
        pass
    else:
        return False
    try:
        if switch == 'all':
            lines = []
            for s in orig_switch:
                s.running = False
                s.is_dialing = 0
            
            system("asterisk -rx \"channel request hangup all\" > /dev/null 2>&1")

        else:
            if instance.running == True:
                deadlines = [l for l in lines if l.kind == switch]
                dahdi_chan = [i.chan for i in deadlines if i.chan != '-']
                lines = [l for l in lines if l.kind != switch]
                instance.running = False
                instance.is_dialing = 0

                # Hang up and clean up spool.
                for i in dahdi_chan:
                    system("asterisk -rx \"channel request hangup DAHDI/{}-1\" > /dev/null 2>&1".format(i))
    except Exception as e:
        logging.info(e)
        return False

    return get_info()

def api_pause():
    # Checks to see if the work thread is paused. If it's NOT paused,
    # we will pause it. If the UI thread is running, we draw a paused
    # notification on screen. This particular part is somewhat broken.
    # I think I need to make the return more sensible as well.

    if w.paused == False:
        if t.started == True:
            t.draw_paused()
            w.pause()
        elif t.started == False:
            w.pause()
        return get_info()
    elif w.paused == True:
        return False

def api_resume():
    # This checks to see if we are paused. If so, then resume.
    # Should probably return something more sensible.

    if w.paused == True:
        if t.started == True:
            t.draw_resumed()
            w.resume()
        elif t.started == False:
            w.resume()
        return get_info()
    else:
        return False

def call_now(switch, term_line):
    # This is called when a POST is sent to /api/{switch}/{line}
    # and immediately places a call from SWITCH to LINE. The line
    # is deleted when the call is done.

    schema = LineSchema()

    # Validates switch input.
    if switch == 'panel':
        switch = Rainier
    elif switch == '5xb':
        switch = Adams
    elif switch == '1xb':
        switch = Lakeview
    else:
        return False

    on_call_time = 18

    # Validates line input. If sane, set up line for
    # immediate calling.
    if len(term_line) == 7:
        lines.append(Line(len(lines), switch))
        calling_line = len(lines) - 1
        lines[calling_line].is_api = True
        lines[calling_line].timer = 1
        lines[calling_line].term = term_line
        lines[calling_line].call(orig_switch=switch, timer=on_call_time)

        result = schema.dump(lines[calling_line])
        return result
    else:
        return False

def get_all_lines():
    # From API. Returns all active lines.

    schema = LineSchema()
    result = [schema.dump(l) for l in lines]
    return result

def get_line(ident):
    # Check if ident passed in via API exists in lines.
    # If so, send back that line. Else, return False..

    api_ident = int(ident)
    schema = LineSchema()
    for l in lines:
        if api_ident == l.ident:
            result.append(schema.dump(lines[api_ident]))

    if result == []:
        return False
    else:
        return result

def create_line(switch):
    # Creates a new line using default parameters.
    # lines.append uses the current number of lines in list
    # to create the ident value for the new line.

    # Should eventually accept optional parameters.

    schema = LineSchema()
    result = []

    if switch == 'panel':
        lines.append(Line(len(lines), Rainier))
        result.append(len(lines) - 1)
    if switch == '5xb':
        lines.append(Line(len(lines), Adams))
        result.append(len(lines) - 1)
    if switch == '1xb':
        lines.append(Line(len(lines), Lakeview))
        result.append(len(lines) - 1)

    if result == []:
        return False
    else:
        return result

def delete_all_lines():
    # This feels like a really dirty way to do this, but here it is.
    # Deletes all lines immediately. Lists are hard.

    logging.info("API requested delete all lines.")
    while len(lines) > 0:
        del lines[0]
    if len(lines) == 0:
        return True
    else:
        return False

def delete_line(ident):
    # Deletes a specific line passed in via ident.

    global lines
    api_ident = int(ident)
    result = []
    lines = [l for l in lines if l.ident != api_ident]
    result.append(api_ident)
    if result == []:
        return False
    else:
        return result

def update_line(**kwargs):
    # Updates a given line with new parameters.

    schema = LineSchema()

    api_ident = kwargs.get("ident", "")
    # Pull the line ident out of the dict the API passed in.
    for i,  o in enumerate(lines):
        if o.ident == int(api_ident):
           parameters = kwargs['line']
           result = schema.load(parameters)
           outcome = o.update(result)
           return schema.dump(o)

def get_all_switches():
    # Return all switches that exist in orig_switch. Sort of
    # broken because I don't use orig_switch properly.

    schema = SwitchSchema()
    result = [schema.dump(n) for n in orig_switch]
    return result

def get_switch(kind):
    # Gets the parameters for a particular switch object.

    schema = SwitchSchema()
    result = []
    for n in orig_switch:
        if kind == n.kind:
            if n.kind == 'panel':
                result.append(schema.dump(Rainier))
            if n.kind == '5xb':
                result.append(schema.dump(Adams))
            if n.kind == '1xb':
                result.append(schema.dump(Lakeview))

    if result == []:
        return False
    else:
        return result

def create_switch(kind):
    if 'panel' not in orig_switch:
        if kind == 'panel':
            orig_switch.append(Rainier)
    if '5xb' not in orig_switch:
        if kind == '5xb':
            orig_switch.append(Adams)
    if '1xb' not in orig_switch:
        if kind == '1xb':
            orig_switch.append(Lakeview)
    if orig_switch != []:
        return orig_switch
    else:
        return False

def update_switch(**kwargs):
    schema = SwitchSchema()

    # Pull the switch type out of the dict the API passed in.
    api_switch_type = kwargs.get("kind", "")

    # Enumerate our local orig_switch and see if the switch
    # that the API asked for matches an existing switch.
    for i, o in enumerate(orig_switch):
        # If the type of switch matches the type we're trying to edit
        if o.kind == api_switch_type:
            # Make sure we're editing the instance of the switch
            if o.kind == "panel":
                switch = Rainier
            elif o.kind == "5xb":
                switch = Adams
            elif o.kind == "1xb":
                switch = Lakeview
    #Pull in the parameters
    parameters = kwargs
    # Wipe out the top parameter, because I said so
    del parameters['kind']
    result = schema.load(parameters)
    outcome = switch.update(result)

    # >>> !! Should return the switch, or a specific error that the user can act upon.
    return schema.dump(switch)

def delete_switch(kind):
    # This "works" but it actually doesn't cause calls to stop on a switch.
    # orig_switch is only used with line creation at the start of execution.
    # after that, lines already have the property of their switch, so
    # I need to find a way to actually stop calls to a switch when it
    # no longer exists.

    result = []
    for i, o in enumerate(orig_switch):
        if o.kind == kind:
            del orig_switch[i]
            result.append(o.kind)
            logging.info("API requested delete switch %s", o.kind)

    if result == []:
        return False
    else:
        return result


# +-----------------------------------------------+
# |                                               |
# |  Below is the class for the screen. These     |
# |  methods are called by the UI thread when     |
# |  it needs to interact with the user, either   |
# |  by getting keys, or drawing things.          |
# |                                               |
# +-----------------------------------------------+

class Screen():
    # Draw the screen, get user input.

    def __init__(self, stdscr):
        # For some reason when we init curses using wrapper(), we have to tell it
        # to use terminal default colors, otherwise the display gets wonky.

        curses.use_default_colors()
        curses.init_pair(1, curses.COLOR_WHITE, curses.COLOR_BLUE)
        curses.init_pair(2, curses.COLOR_WHITE, curses.COLOR_RED)
        self.y, self.x = stdscr.getmaxyx()
        stdscr.nodelay(1)
        self.stdscr = stdscr

    def getkey(self, stdscr):
        #Handles user input.

        key = stdscr.getch()

        if key == ord(' '):
            if w.paused == False:
                self.pausescreen()
                key = stdscr.getch()
                if key == ord(' '):
                    self.resumescreen()
            elif w.paused == True:
                w.resume()
        # h: Help
        if key == ord('h'):
            self.helpscreen(stdscr)
            key = stdscr.getch()
            if key:
                self.stdscr.nodelay(1)
                self.stdscr.erase()
                self.stdscr.refresh()
        # u: add a line to the first switch.
        if key == ord('u'):
            lines.append(Line(7, orig_switch[0]))
        # d: delete the 0th line.
        if key == ord('d'):
            if len(lines) <=1:
                logging.info("Tried to delete last remaining line. No.")
            elif len(lines) > 1:
                del lines[0]

    def update_size(self, stdscr, y, x):
        # This gets called if the screen is resized. Makes it happy so exceptions don't get thrown.

        self.stdscr.clear()
        curses.resizeterm(y, x)
        self.stdscr.refresh()

    def pausescreen(self):
        # Draw the PAUSED notification when execution is paused.
        # Just as importantly, pause the worker thread. Control goes back to
        # getkey(), which waits for another <spacebar> then resumes.

        y, x = self.stdscr.getmaxyx()
        half_cols = x/2
        rows_size = 5
        x_start_row = y - 9
        y_start_col = half_cols - half_cols / 2

        w.pause()
        self.stdscr.nodelay(0)
        pause_scr = self.stdscr.subwin(rows_size, half_cols, x_start_row, y_start_col)
        pause_scr.box()
        pause_scr.addstr(2, half_cols/2 - 5, "P A U S E D", curses.color_pair(1))
        pause_scr.bkgd(' ', curses.color_pair(2))
        self.stdscr.addstr(y-1,0,"Spacebar: pause/resume, ctrl + c: quit", curses.A_BOLD)
        pause_scr.refresh()

    def resumescreen(self):
        # This should erase the paused window and refresh the screen.
        # It erases the window ok, but drawing doesn't resume unless the user
        # hits a key in the console window. I don't know why, and I've
        # tried a bunch of different things. The work thread appears to
        # resume OK.

        w.resume()
        self.stdscr.nodelay(1)
        self.stdscr.refresh()
        self.draw(self.stdscr, lines, self.y, self.x)

    def helpscreen(self):
        # Draw the help screen when 'h' is pressed. Then, control goes back to
        # getkey(), which waits for any key, and goes back to drawing the UI.

        y, x = stdscr.getmaxyx()
        half_cols = x/2
        rows_size = 20
        x_start_row = y - 40
        y_start_col = half_cols - half_cols / 2
        w
        stdscr.nodelay(0)
        stdscr.clear()
        help_scr = stdscr.subwin(rows_size, half_cols, x_start_row, y_start_col)
        help_scr.box()
        help_scr.bkgd(' ', curses.color_pair(1))
        help_scr.addstr(2, half_cols/2 - 5, "HJAELP!", curses.color_pair(1))
        help_scr.addstr(4, 5, "Spacebar         Run/Pause")
        help_scr.addstr(5, 5, "u/d              Add/Remove Lines")
        help_scr.addstr(6, 5, "h                Help")
        help_scr.addstr(7, 5, "Ctrl + C         Quit")


    def draw(self, stdscr, lines, y, x):
        # Output handling. make pretty things.
        table = [[n.kind, n.chan, n.term, n.timer, n.status, n.ast_status, n.api_indicator] for n in lines]
        stdscr.erase()
        stdscr.addstr(0,5," __________________________________________")
        stdscr.addstr(1,5,"|                                          |")
        stdscr.addstr(2,5,"|  Rainier Full Mechanical Call Simulator  |")
        stdscr.addstr(3,5,"|__________________________________________|")
        stdscr.addstr(6,0,tabulate(table, headers=["switch", "channel", "term", "tick", "state", "asterisk", "api"],
        tablefmt="pipe", stralign = "right" ))

        # Print asterisk channels below the table so we can see what its actually doing.
        if not args.http == True:
            if y > 35:
                ast_out = subprocess.check_output(['asterisk', '-rx', 'core show channels'])
                stdscr.addstr(20,5,"============ Asterisk output ===========")
                stdscr.addstr(22,0,ast_out)

        # Print the contents of /var/log/panel_gen/calls.log
        if y > 45:
            try:
                logs = subprocess.check_output(['tail', '/var/log/panel_gen/calls.log'])
                stdscr.addstr(32,5,'================= Logs =================')
                stdscr.addstr(34,0,logs)
            except Exception as e:
                pass

        stdscr.addstr(y-1,0,"Spacebar: pause/resume, ctrl + c: quit", curses.A_BOLD)
        stdscr.addstr(y-1,x-20,"Lines:",curses.A_BOLD)
        stdscr.addstr(y-1,x-13, str(len(lines)),curses.A_BOLD)

        # Refresh the screen.
        stdscr.refresh()



#-->                      <--#
# Work and UI threads are below
#-->                      <--#

class ui_thread(threading.Thread):
    # The UI thread! Besides handling pause and resume, this also
    # sets up a screen, and calls various things in Screen() to
    # help with drawing. Note: This thread does not start if
    # panel_gen is run with the --http option. No UI necessary
    # in headless mode.

    def __init__(self):

        threading.Thread.__init__(self)
        self.shutdown_flag = threading.Event()
        self.started = True

    def run(self):
        try:
            curses.wrapper(self.ui_main)
        except Exception as e:
            logging.info(e)

    def ui_main(self, stdscr):

        global screen
        # Instantiate a screen, so we can play with it later.
        screen = Screen(stdscr)

        while not self.shutdown_flag.is_set():

            # Handle user input.
            screen.getkey(stdscr)

            # Check if screen has been resized. Handle it.
            y, x = stdscr.getmaxyx()
            resized = curses.is_term_resized(y, x)
            if resized is True:
                y, x = stdscr.getmaxyx()
                screen.update_size(stdscr, y, x)

            # Draw the window
            screen.draw(stdscr, lines, y, x)

            stdscr.refresh()

    def draw_paused(self):
        try:
            screen.pausescreen()
        except NameError:
            pass

    def draw_resumed(self):
        try:
            screen.resumescreen()
        except NameError:
            pass

class work_thread(threading.Thread):
    # Does all the work! Can be paused and resumed. Handles all of
    # the exciting things, but most important is calling tick()
    # once per second. This evaluates the timers and makes call processing
    # decisions.

    def __init__(self):

        threading.Thread.__init__(self)
        self.shutdown_flag = threading.Event()
        self.paused = False
        self.paused_flag = threading.Condition(threading.Lock())

        # We get here from __main__, and this kicks the loop into gear.

        logging.info('--- Started panel_gen ---')

        # These listeners are for the AMI so I can catch events.
        client.add_event_listener(on_DialBegin, white_list = 'DialBegin')
        client.add_event_listener(on_DialEnd, white_list = 'DialEnd')

    def run(self):

        while not self.shutdown_flag.is_set():
            self.is_alive = True
            with self.paused_flag:
                while self.paused:
                    self.paused_flag.wait()

            # The main loop that kicks everything into gear.
                for l in lines:
                    l.tick()
                sleep(1)

    def pause(self):
        self.paused = True
        self.paused_flag.acquire()

    def resume(self):
        self.paused = False
        self.paused_flag.notify()
        self.paused_flag.release()


class ServiceExit(Exception):
    pass

class WebShutdown(Exception):
    pass

def app_shutdown(signum, frame):
    raise ServiceExit

def web_shutdown(signum, frame):
    raise WebShutdown


if __name__ == "__main__":
    # Init a bunch of things if we're running as a standalone app.

    # Set up signal handlers so we can shutdown cleanly later.
    signal.signal(signal.SIGTERM, app_shutdown)
    signal.signal(signal.SIGINT, app_shutdown)
    signal.signal(signal.SIGALRM, web_shutdown)

    paused = None

    # Parse any arguments the user gave us.
    parse_args()

    # If logfile does not exist, create it so logging can write to it.
    try:
        with open('/var/log/panel_gen/calls.log', 'a') as file:
            logging.basicConfig(format='%(asctime)s %(levelname)s %(message)s',
            filename='/var/log/panel_gen/calls.log',level=logging.INFO, datefmt='%m/%d/%Y %I:%M:%S %p')
    except IOError:
        with open('/var/log/panel_gen/calls.log', 'w') as file:
            logging.basicConfig(format='%(asctime)s %(levelname)s %(message)s',
            filename='/var/log/panel_gen/calls.log',level=logging.INFO, datefmt='%m/%d/%Y %I:%M:%S %p')

    logging.info('Originating calls on %s', args.o)
    if args.t != []:
        logging.info('Terminating calls on %s', term_choices)
    if args.d == True:
        logging.info('Deterministic Mode set!')
    logging.info('Call volume set to %s', args.v)

    # Here is where we actually make the lines.
    lines = make_lines(source='main',orig_switch=orig_switch)
#    lines = [Line(n, switch) for switch in orig_switch for n in range(switch.max_calls)]

    # Connect to AMI
    client = AMIClient(address='127.0.0.1',port=5038)
    future = client.login(username='panel_gen',secret='t431434')
    if future.response.is_error():
        raise Exception(str(future.response))

    try:
        if not args.http:
            t = ui_thread()
            t.daemon = True
            t.start()
        w = work_thread()
        w.daemon = True
        w.start()

        while True:
            sleep(0.5)

    except (KeyboardInterrupt, ServiceExit):
    # Exception handler for console-based shutdown.

        t.shutdown_flag.set()
        t.join()
        w.shutdown_flag.set()
        w.join()

        logging.info("--- Caught keyboard interrupt! Shutting down gracefully. ---")

        # Hang up and clean up spool.
        system("asterisk -rx \"channel request hangup all\"")
        system("rm /var/spool/asterisk/outgoing/*.call > /dev/null 2>&1")

        # Log out of AMI
        client.logoff()

        print("\n\nShutdown requested. Hanging up Asterisk channels, and cleaning up /var/spool/")
        print("Thank you for playing Wing Commander!\n\n")

    except WebShutdown:
        # Exception handler for http-server shutdown. The http-server
        # passes SIGALRM, which calls web_shutdown and eventually
        # leads us here.

        w.shutdown_flag.set()
        w.join()

        logging.info("Exited due to web interface shutdown")

        # Hang up and clean up spool.
        system("asterisk -rx \"channel request hangup all\"")
        system("rm /var/spool/asterisk/outgoing/*.call > /dev/null 2>&1")

        # Log out of AMI
        client.logoff()

        print("panel_gen web shutdown complete.\n")

    except Exception as e:
        # Exception for any other errors that I'm not explicitly handling.

	t.shutdown_flag.set()
	t.join()
        w.shutdown_flag.set()
        w.join()

        print("\nOS error {0}".format(e))
        logging.info('**** OS Error ****')
        logging.info('{0}'.format(e))

if __name__ == "panel_gen":
    # The below gets run if this code is imported as a module.
    # It skips lots of setup steps.
    parse_args()

    # Connect to AMI
    client = AMIClient(address='127.0.0.1',port=5038)
    future = client.login(username='panel_gen',secret='t431434')
    if future.response.is_error():
        raise Exception(str(future.response))

    # If logfile does not exist, create it so logging can write to it.
    try:
        with open('/var/log/panel_gen/calls.log', 'a') as file:
            logging.basicConfig(format='%(asctime)s %(levelname)s %(message)s',
            filename='/var/log/panel_gen/calls.log',level=logging.INFO, datefmt='%m/%d/%Y %I:%M:%S %p')
    except IOError:
        with open('/var/log/panel_gen/calls.log', 'w') as file:
            logging.basicConfig(format='%(asctime)s %(levelname)s %(message)s',
            filename='/var/log/panel_gen/calls.log',level=logging.INFO, datefmt='%m/%d/%Y %I:%M:%S %p')

    lines = []
#    lines = [Line(n, switch) for switch in orig_switch for n in range(switch.max_calls)]
#    lines = make_lines(source='main',orig_switch=orig_switch)
    logging.info('Starting panel_gen as thread from http_server')

    try:
        w = work_thread()
        w.daemon = True
        w.start()
        t = ui_thread()
        t.daemon = True
        t.start()

        sleep(.5)

    except Exception:
        # Exception handler for any exception

        t.shutdown_flag.set()
        t.join()
        w.shutdown_flag.set()
        w.join()

        logging.info("--- Caught keyboard interrupt! Shutting down gracefully. ---")

        # Hang up and clean up spool.
        system("asterisk -rx \"channel request hangup all\"")
        system("rm /var/spool/asterisk/outgoing/*.call > /dev/null 2>&1")

        # Log out of AMI
        client.logoff()

        print("\n\nShutdown requested. Hanging up Asterisk channels, and cleaning up /var/spool/")
        print("Thank you for playing Wing Commander!\n\n")
<|MERGE_RESOLUTION|>--- conflicted
+++ resolved
@@ -259,15 +259,6 @@
         else:
             self.max_calls = 4
 
-<<<<<<< HEAD
-        self.max_nxx1 = .6                                      # Load for office 1 in self.trunk_load
-        self.max_nxx2 = .2                                      # Load for office 2 in self.trunk_load
-        self.max_nxx3 = .1                                      # Load for office 3 in self.trunk_load
-        self.max_nxx4 = .1                                       # Load for office 4 in self.trunk_load
-        self.nxx = [722, 365, 232, 832]                         # Office codes that can be dialed.
-        self.trunk_load = [self.max_nxx1, self.max_nxx2, self.max_nxx3, self.max_nxx4]
-        self.linerange = [5000,5999]                            # Range of lines that can be chosen.
-=======
         self.max_nxx1 = .6
         self.max_nxx2 = .2
         self.max_nxx3 = .1
@@ -279,7 +270,6 @@
 
     def __repr__(self):
         return("{}('{}')".format(self.__class__.__name__, self.running))
->>>>>>> 02661cce
 
     def newtimer(self):
         # First checks to see if args.v is specified.
@@ -367,14 +357,10 @@
         self.max_nxx4 = 0
         self.nxx = [722, 832, 232]
         self.trunk_load = [self.max_nxx1, self.max_nxx2, self.max_nxx3]
-<<<<<<< HEAD
-        self.linerange = [104,105,106,107,108,109,110,111]
-=======
         self.line_range = [104,105,106,107,108,109,110,111]
 
     def __repr__(self):
         return("{}('{}')".format(self.__class__.__name__, self.running))
->>>>>>> 02661cce
 
     def newtimer(self):
         if __name__ == '__main__':
